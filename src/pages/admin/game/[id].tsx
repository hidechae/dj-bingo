--- conflicted
+++ resolved
@@ -7,7 +7,9 @@
 import { api } from "~/utils/api";
 import QRCode from "qrcode";
 
-<<<<<<< HEAD
+type ParticipantSortField = "name" | "createdAt" | "isGridComplete" | "hasWon";
+type SortDirection = "asc" | "desc";
+
 enum GameStatus {
   EDITING = "EDITING",
   ENTRY = "ENTRY", 
@@ -23,17 +25,14 @@
     case GameStatus.FINISHED: return { text: "終了", color: "bg-red-100 text-red-800" };
   }
 };
-=======
-type ParticipantSortField = "name" | "createdAt" | "isGridComplete" | "hasWon";
-type SortDirection = "asc" | "desc";
->>>>>>> e8917695
 
 const AdminGameManagement: NextPage = () => {
   const { data: session, status } = useSession();
   const router = useRouter();
   const { id } = router.query;
   const [qrCodeDataUrl, setQrCodeDataUrl] = useState<string>("");
-<<<<<<< HEAD
+  const [sortField, setSortField] = useState<ParticipantSortField>("createdAt");
+  const [sortDirection, setSortDirection] = useState<SortDirection>("desc");
   const [showConfirmModal, setShowConfirmModal] = useState(false);
   const [pendingStatusChange, setPendingStatusChange] = useState<{
     newStatus: GameStatus;
@@ -42,10 +41,6 @@
   } | null>(null);
   const [songEditingMode, setSongEditingMode] = useState(false);
   const [editingSongs, setEditingSongs] = useState<Array<{id?: string; title: string; artist: string}>>([]);
-=======
-  const [sortField, setSortField] = useState<ParticipantSortField>("createdAt");
-  const [sortDirection, setSortDirection] = useState<SortDirection>("desc");
->>>>>>> e8917695
 
   const { data: bingoGame, refetch: refetchGame } = api.bingo.getById.useQuery(
     { id: id as string },
@@ -105,7 +100,6 @@
     markSongMutation.mutate({ songId, isPlayed: !isPlayed });
   };
 
-<<<<<<< HEAD
   const handleStatusChange = (newStatus: GameStatus) => {
     const currentStatus = bingoGame?.status as GameStatus;
     
@@ -190,7 +184,8 @@
 
   const removeEditingSong = (index: number) => {
     setEditingSongs(editingSongs.filter((_, i) => i !== index));
-=======
+  };
+
   const handleSort = (field: ParticipantSortField) => {
     if (sortField === field) {
       setSortDirection(sortDirection === "asc" ? "desc" : "asc");
@@ -229,7 +224,6 @@
       if (aValue > bValue) return sortDirection === "asc" ? 1 : -1;
       return 0;
     });
->>>>>>> e8917695
   };
 
   if (status === "loading") {
@@ -275,7 +269,7 @@
             
             {/* QR Code and Game Info */}
             <div className="space-y-6">
-{(bingoGame.status as GameStatus) === GameStatus.ENTRY && (
+              {(bingoGame.status as GameStatus) === GameStatus.ENTRY && (
                 <div className="bg-white shadow rounded-lg p-6">
                   <h3 className="text-lg font-medium text-gray-900 mb-4">参加用QRコード</h3>
                   {qrCodeDataUrl && (
@@ -354,7 +348,6 @@
             {/* Songs List */}
             <div className="lg:col-span-2">
               <div className="bg-white shadow rounded-lg p-6">
-<<<<<<< HEAD
                 <div className="flex justify-between items-center mb-4">
                   <h3 className="text-lg font-medium text-gray-900">楽曲リスト</h3>
                   {(bingoGame.status as GameStatus) === GameStatus.EDITING && (
@@ -389,10 +382,10 @@
                   )}
                 </div>
                 
-                <div className="space-y-2 max-h-96 overflow-y-auto">
-                  {songEditingMode ? (
-                    // Edit mode
-                    editingSongs.map((song, index) => (
+                {songEditingMode ? (
+                  // Edit mode
+                  <div className="space-y-2 max-h-96 overflow-y-auto">
+                    {editingSongs.map((song, index) => (
                       <div key={index} className="flex gap-4 items-center p-3 border border-gray-200 rounded-lg">
                         <input
                           type="text"
@@ -415,53 +408,11 @@
                           削除
                         </button>
                       </div>
-                    ))
-                  ) : (
-                    // Display mode  
-                    bingoGame.songs.length > 0 ? (
-                      bingoGame.songs.map((song: any) => (
-                        <div
-                          key={song.id}
-                          className={`flex items-center justify-between p-3 rounded-lg border ${
-                            song.isPlayed ? "bg-green-50 border-green-200" : "bg-gray-50 border-gray-200"
-                          }`}
-                        >
-                          <div className="flex-1">
-                            <p className="font-medium text-gray-900">{song.title}</p>
-                            {song.artist && (
-                              <p className="text-sm text-gray-500">{song.artist}</p>
-                            )}
-                            {song.playedAt && (
-                              <p className="text-xs text-gray-400">
-                                {new Date(song.playedAt).toLocaleString()}
-                              </p>
-                            )}
-                          </div>
-                          {(bingoGame.status as GameStatus) === GameStatus.PLAYING && (
-                            <button
-                              onClick={() => toggleSongPlayed(song.id, song.isPlayed)}
-                              disabled={markSongMutation.isPending}
-                              className={`px-4 py-2 rounded text-sm font-medium transition-colors ${
-                                song.isPlayed
-                                  ? "bg-green-600 text-white hover:bg-green-700"
-                                  : "bg-gray-600 text-white hover:bg-gray-700"
-                              } disabled:opacity-50`}
-                            >
-                              {song.isPlayed ? "演奏済み" : "未演奏"}
-                            </button>
-                          )}
-                        </div>
-                      ))
-                    ) : (
-                      <div className="text-center py-8 text-gray-500">
-                        <p>まだ楽曲が登録されていません</p>
-                        {(bingoGame.status as GameStatus) === GameStatus.EDITING && (
-                          <p className="text-sm">「編集」ボタンから楽曲を追加してください</p>
-                        )}
-                      </div>
-                    )
-=======
-                <h3 className="text-lg font-medium text-gray-900 mb-4">楽曲リスト</h3>
+                    ))}
+                  </div>
+                ) : bingoGame.songs.length > 0 ? (
+                  // Display mode - show improved UI with sections for played/unplayed
+                  <div>
                 
                 {/* Unplayed Songs Section */}
                 <div className="mb-6">
@@ -477,13 +428,15 @@
                           <div className="flex-1">
                             <p className="font-medium text-gray-900">{song.artist} - {song.title}</p>
                           </div>
-                          <button
-                            onClick={() => toggleSongPlayed(song.id, song.isPlayed)}
-                            disabled={markSongMutation.isPending}
-                            className="px-4 py-2 rounded text-sm font-medium transition-colors bg-gray-600 text-white hover:bg-gray-700 disabled:opacity-50"
-                          >
-                            演奏済みにする
-                          </button>
+                          {(bingoGame.status as GameStatus) === GameStatus.PLAYING && (
+                            <button
+                              onClick={() => toggleSongPlayed(song.id, song.isPlayed)}
+                              disabled={markSongMutation.isPending}
+                              className="px-4 py-2 rounded text-sm font-medium transition-colors bg-gray-600 text-white hover:bg-gray-700 disabled:opacity-50"
+                            >
+                              演奏済みにする
+                            </button>
+                          )}
                         </div>
                       ))}
                   </div>
@@ -509,21 +462,30 @@
                               演奏時間: {new Date(song.playedAt).toLocaleString()}
                             </p>
                           </div>
-                          <button
-                            onClick={() => toggleSongPlayed(song.id, song.isPlayed)}
-                            disabled={markSongMutation.isPending}
-                            className="px-4 py-2 rounded text-sm font-medium transition-colors bg-green-600 text-white hover:bg-green-700 disabled:opacity-50"
-                          >
-                            未演奏に戻す
-                          </button>
+                          {(bingoGame.status as GameStatus) === GameStatus.PLAYING && (
+                            <button
+                              onClick={() => toggleSongPlayed(song.id, song.isPlayed)}
+                              disabled={markSongMutation.isPending}
+                              className="px-4 py-2 rounded text-sm font-medium transition-colors bg-green-600 text-white hover:bg-green-700 disabled:opacity-50"
+                            >
+                              未演奏に戻す
+                            </button>
+                          )}
                         </div>
                       ))}
                   </div>
                   {bingoGame.songs.filter((s: any) => s.isPlayed).length === 0 && (
                     <p className="text-gray-500 text-center py-4">まだ演奏された楽曲はありません</p>
->>>>>>> e8917695
                   )}
                 </div>
+                ) : (
+                  <div className="text-center py-8 text-gray-500">
+                    <p>まだ楽曲が登録されていません</p>
+                    {(bingoGame.status as GameStatus) === GameStatus.EDITING && (
+                      <p className="text-sm">「編集」ボタンから楽曲を追加してください</p>
+                    )}
+                  </div>
+                )}
               </div>
             </div>
           </div>
