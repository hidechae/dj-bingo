--- conflicted
+++ resolved
@@ -32,12 +32,9 @@
     useState<GameStatus | null>(null);
   const [showAdminManagement, setShowAdminManagement] = useState(false);
   const [activeTab, setActiveTab] = useState<"songs" | "participants">("songs");
-<<<<<<< HEAD
+  const [showDropdown, setShowDropdown] = useState(false);
   const [titleEditingMode, setTitleEditingMode] = useState(false);
   const [editingTitle, setEditingTitle] = useState("");
-=======
-  const [showDropdown, setShowDropdown] = useState(false);
->>>>>>> 766ad7e9
 
   const {
     bingoGame,
@@ -184,7 +181,6 @@
     }
   };
 
-<<<<<<< HEAD
   const handleTitleEdit = () => {
     if (titleEditingMode) {
       // Save title
@@ -216,7 +212,6 @@
     setEditingTitle("");
   };
 
-=======
   const handleDuplicate = () => {
     if (!id || duplicateMutation.isPending) return;
     if (
@@ -227,8 +222,6 @@
       duplicateMutation.mutate({ gameId: id as string });
     }
   };
-
->>>>>>> 766ad7e9
   if (status === "loading") {
     return (
       <div className="flex min-h-screen items-center justify-center">
@@ -253,8 +246,26 @@
         <div className="bg-white shadow-sm">
           <div className="mx-auto max-w-7xl px-4 sm:px-6 lg:px-8">
             <div className="flex h-16 items-center justify-between">
-<<<<<<< HEAD
-              <div className="flex items-center gap-3">
+              <div className="flex items-center gap-4">
+                <button
+                  onClick={() => router.push("/admin")}
+                  className="cursor-pointer text-gray-500 hover:text-gray-700"
+                  title="ダッシュボードに戻る"
+                >
+                  <svg
+                    className="h-6 w-6"
+                    fill="none"
+                    viewBox="0 0 24 24"
+                    stroke="currentColor"
+                  >
+                    <path
+                      strokeLinecap="round"
+                      strokeLinejoin="round"
+                      strokeWidth={2}
+                      d="M15 19l-7-7 7-7"
+                    />
+                  </svg>
+                </button>
                 {titleEditingMode ? (
                   <div className="flex items-center gap-2">
                     <input
@@ -306,8 +317,52 @@
                   </div>
                 )}
               </div>
-=======
->>>>>>> 766ad7e9
+              <div className="relative" data-dropdown>
+                <button
+                  onClick={() => setShowDropdown(!showDropdown)}
+                  className="cursor-pointer rounded-md p-2 text-gray-500 hover:bg-gray-100 hover:text-gray-700"
+                  title="メニュー"
+                >
+                  <svg
+                    className="h-6 w-6"
+                    fill="none"
+                    viewBox="0 0 24 24"
+                    stroke="currentColor"
+                  >
+                    <path
+                      strokeLinecap="round"
+                      strokeLinejoin="round"
+                      strokeWidth={2}
+                      d="M12 5v.01M12 12v.01M12 19v.01M12 6a1 1 0 110-2 1 1 0 010 2zm0 7a1 1 0 110-2 1 1 0 010 2zm0 7a1 1 0 110-2 1 1 0 010 2z"
+                    />
+                  </svg>
+                </button>
+                {showDropdown && (
+                  <div className="ring-opacity-5 absolute right-0 mt-2 w-48 rounded-md bg-white shadow-lg ring-1 ring-black">
+                    <div className="py-1">
+                      <button
+                        onClick={() => {
+                          setShowDropdown(false);
+                          handleDuplicate();
+                        }}
+                        disabled={duplicateMutation.isPending}
+                        className="block w-full cursor-pointer px-4 py-2 text-left text-sm text-gray-700 hover:bg-gray-100 disabled:cursor-not-allowed disabled:opacity-50"
+                      >
+                        {duplicateMutation.isPending ? "複製中..." : "複製"}
+                      </button>
+                      <button
+                        onClick={() => {
+                          setShowDropdown(false);
+                          setShowAdminManagement(true);
+                        }}
+                        className="block w-full cursor-pointer px-4 py-2 text-left text-sm text-gray-700 hover:bg-gray-100"
+                      >
+                        管理者の管理
+                      </button>
+                    </div>
+                  </div>
+                )}
+              </div>
               <div className="flex items-center gap-4">
                 <button
                   onClick={() => router.push("/admin")}
