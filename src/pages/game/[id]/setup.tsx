import { type NextPage } from "next";
import Head from "next/head";
import { useRouter } from "next/router";
import { useBingoSetup } from "~/hooks/useBingoSetup";
import { SetupHeader } from "~/components/bingo/SetupHeader";
import { SetupGrid } from "~/components/bingo/SetupGrid";
import { SongSelectionModal } from "~/components/bingo/SongSelectionModal";
import { useInitialLoading } from "~/hooks/useInitialLoading";

const SetupBingo: NextPage = () => {
  const router = useRouter();
  const { id } = router.query;

  const {
    participant,
    selectedSongs,
    gridSize,
    selectedPosition,
    isModalOpen,
    assignSongsMutation,
    handlePositionSelect,
    handleSongAssign,
    handleClearPosition,
    handleClearAll,
    handleSubmit,
    handleModalClose,
    isSongUsed,
  } = useBingoSetup(id);

<<<<<<< HEAD
  // 初期ロード中はグローバルローディングを表示
  useInitialLoading({ isLoading: !participant });

  if (!participant) {
    return null; // ローディングオーバーレイが表示されるため、この画面は不要
=======
  if (!participant || !participant.bingoGame) {
    return (
      <div className="flex min-h-screen items-center justify-center">
        <div className="text-2xl">Loading...</div>
      </div>
    );
>>>>>>> ec9ef2b7
  }

  const availableSongs = participant.bingoGame.songs;
  const totalPositions = gridSize * gridSize;
  const selectedCount = Object.keys(selectedSongs).length;

  return (
    <>
      <Head>
        <title>ビンゴ設定 - {participant.bingoGame.title}</title>
        <meta name="description" content="ビンゴの楽曲を設定" />
      </Head>
      <main className="min-h-screen bg-gray-50 py-8">
        <div className="mx-auto max-w-4xl px-4">
          <div className="rounded-lg bg-white p-6 shadow-lg">
            <SetupHeader
              gameTitle={participant.bingoGame.title}
              selectedCount={selectedCount}
              totalPositions={totalPositions}
              selectedPosition={selectedPosition}
            />

            <div className="flex justify-center">
              <SetupGrid
                gridSize={gridSize}
                selectedSongs={selectedSongs}
                selectedPosition={selectedPosition}
                availableSongs={availableSongs}
                onPositionSelect={handlePositionSelect}
                onClearPosition={handleClearPosition}
              />
            </div>

            <div className="mt-8 flex items-center justify-between">
              <button
                onClick={handleClearAll}
                className="cursor-pointer px-4 py-2 text-gray-600 transition-colors hover:text-gray-800"
              >
                すべてクリア
              </button>

              <button
                onClick={handleSubmit}
                disabled={
                  selectedCount !== totalPositions ||
                  assignSongsMutation.isPending
                }
                className="cursor-pointer rounded-lg bg-blue-600 px-8 py-3 font-medium text-white transition-colors hover:bg-blue-700 disabled:cursor-not-allowed disabled:opacity-50"
              >
                {assignSongsMutation.isPending ? "設定中..." : "ビンゴを開始"}
              </button>
            </div>
          </div>
        </div>

        <SongSelectionModal
          isOpen={isModalOpen}
          songs={availableSongs}
          selectedPosition={selectedPosition}
          isSongUsed={isSongUsed}
          onSongSelect={handleSongAssign}
          onClose={handleModalClose}
        />
      </main>
    </>
  );
};

export default SetupBingo;<|MERGE_RESOLUTION|>--- conflicted
+++ resolved
@@ -27,20 +27,11 @@
     isSongUsed,
   } = useBingoSetup(id);
 
-<<<<<<< HEAD
   // 初期ロード中はグローバルローディングを表示
-  useInitialLoading({ isLoading: !participant });
+  useInitialLoading({ isLoading: !participant || !participant?.bingoGame });
 
-  if (!participant) {
+  if (!participant || !participant.bingoGame) {
     return null; // ローディングオーバーレイが表示されるため、この画面は不要
-=======
-  if (!participant || !participant.bingoGame) {
-    return (
-      <div className="flex min-h-screen items-center justify-center">
-        <div className="text-2xl">Loading...</div>
-      </div>
-    );
->>>>>>> ec9ef2b7
   }
 
   const availableSongs = participant.bingoGame.songs;
